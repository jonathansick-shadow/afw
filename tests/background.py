#!/usr/bin/env python

# 
# LSST Data Management System
# Copyright 2008, 2009, 2010 LSST Corporation.
# 
# This product includes software developed by the
# LSST Project (http://www.lsst.org/).
#
# This program is free software: you can redistribute it and/or modify
# it under the terms of the GNU General Public License as published by
# the Free Software Foundation, either version 3 of the License, or
# (at your option) any later version.
# 
# This program is distributed in the hope that it will be useful,
# but WITHOUT ANY WARRANTY; without even the implied warranty of
# MERCHANTABILITY or FITNESS FOR A PARTICULAR PURPOSE.  See the
# GNU General Public License for more details.
# 
# You should have received a copy of the LSST License Statement and 
# the GNU General Public License along with this program.  If not, 
# see <http://www.lsstcorp.org/LegalNotices/>.
#

"""
Tests for Background

Run with:
   ./Background.py
or
   python
   >>> import Background; Background.run()
"""

import math
import os
import sys
import unittest
import numpy as np

import lsst.utils.tests as utilsTests
import lsst.pex.exceptions
import lsst.afw.image.imageLib as afwImage
import lsst.afw.math as afwMath
import lsst.afw.geom as afwGeom
import lsst.afw.display.ds9 as ds9
import eups

try:
    type(display)
except NameError:
    display = False


# ==== summary to currently implemented tests ====
# getPixel: tests basic functionality of getPixel() method (floats)
# BackgroundTestImages: tests Laher's afwdata/Statistics/*.fits images (doubles)
# testRamp: make sure a constant slope is *exactly* reproduced by the spline model
# testParabola: make sure a quadratic map is *well* reproduced by the spline model

#-=-=-=-=-=-=-=-=-=-=-=-=-=-=-=-=-=-=-=-=-=-=-=-=-=-=-=-=-=-=-=-=-=-=-=-=-=-=-=-

class BackgroundTestCase(unittest.TestCase):
    
    """A test case for Background"""
    def setUp(self):
        self.val = 10
        self.image = afwImage.ImageF(afwGeom.Extent2I(100, 200))
        self.image.set(self.val)

    def tearDown(self):
        del self.image


        #self.assertAlmostEqual(mean[1], sd/math.sqrt(image2.getWidth()*image2.getHeight()), 10)

    def testOddSize(self):
        '''
        Test for ticket #1781 -- without it, in oddly-sized images
        there is a chunk of pixels on the right/bottom that do not go
        into the fit and are extrapolated.  After this ticket, the
        subimage boundaries are spread more evenly so the last pixels
        get fit as well.  This slightly strange test case checks that
        the interpolant is close to the function at the end.  I could
        not think of an interpolant that would fit exactly, so this
        just puts a limit on the errors.
        '''
        W,H = 2,99
        image = afwImage.ImageF(afwGeom.Extent2I(W,H))
        bgCtrl = afwMath.BackgroundControl(afwMath.Interpolate.LINEAR)
        bgCtrl.setNxSample(2)
        NY = 10
        bgCtrl.setNySample(NY)
        for y in range(H):
            for x in range(W):
                B = 89
                if y < B:
                    image.set(x,y,y)
                else:
                    image.set(x,y,B+(y-B)*-1.) #0.5)
        bobj = afwMath.makeBackground(image, bgCtrl)
        back = bobj.getImageD()
        
        for iy,by in zip([image.get(0,y) for y in range(H)],
                         [ back.get(0,y) for y in range(H)]):
            self.assertTrue( abs(iy - by) < 5 )

        if False:
            import matplotlib
            matplotlib.use('Agg')
            import pylab as plt
            plt.clf()
            IY = [image.get(0,y) for y in range(H)]
            BY = [ back.get(0,y) for y in range(H)]
            for iy,by in zip(IY,BY):
                print 'diff', iy-by
            b = np.linspace(0, H-1, NY+1)
            plt.plot(IY, 'b-', lw=3, alpha=0.5)
            plt.plot(BY, 'r-')
            for y in b:
                plt.axvline(y)
            plt.savefig('bg.png')


        

    def testgetPixel(self):
        """Test the getPixel() function"""


        xcen, ycen = 50, 100
        bgCtrl = afwMath.BackgroundControl(10, 10)
        bgCtrl.setNxSample(5)
        bgCtrl.setNySample(5)
        bgCtrl.getStatisticsControl().setNumIter(3)
        bgCtrl.getStatisticsControl().setNumSigmaClip(3)
        back = afwMath.makeBackground(self.image, bgCtrl)
        
        self.assertEqual(afwMath.cast_BackgroundMI(back).getPixel(xcen, ycen), self.val)


    def testBackgroundTestImages(self):

        imginfolist = []
        #imginfolist.append( ["v1_i1_g_m400_s20_f.fits", 400.05551471441612] ) # cooked to known value
        #imginfolist.append( ["v1_i1_g_m400_s20_f.fits", 400.00295902395123] ) # cooked to known value
        #imginfolist.append( ["v1_i1_g_m400_s20_f.fits", 400.08468385712251] ) # cooked to known value
        #imginfolist.append( ["v1_i1_g_m400_s20_f.fits", 400.00305806663295] ) # cooked to known value
        #imginfolist.append( ["v1_i1_g_m400_s20_f.fits", 400.0035102188698] ) # cooked to known value
        imginfolist.append( ["v1_i1_g_m400_s20_f.fits", 399.9912966583894] ) # cooked to known value
        #imgfiles.append("v1_i1_g_m400_s20_u16.fits")
        #imgfiles.append("v1_i2_g_m400_s20_f.fits"
        #imgfiles.append("v1_i2_g_m400_s20_u16.fits")
        #imgfiles.append("v2_i1_p_m9_f.fits")
        #imgfiles.append("v2_i1_p_m9_u16.fits")
        #imgfiles.append("v2_i2_p_m9_f.fits")
        #imgfiles.append("v2_i2_p_m9_u16.fits")
        
        afwdataDir = eups.productDir("afwdata")
        if not afwdataDir:
            print >> sys.stderr, "Skipping testBackgroundTestImages as afwdata is not setup"
            return
        
        for imginfo in imginfolist:

            imgfile, centerValue = imginfo

            imgPath = afwdataDir + "/Statistics/" + imgfile

            # get the image and header
            dimg = afwImage.DecoratedImageD(imgPath)
            img = dimg.getImage()
            fitsHdr = dimg.getMetadata() # the FITS header

            # get the True values of the mean and stdev
            reqMean  = fitsHdr.getAsDouble("MEANREQ")
            reqStdev = fitsHdr.getAsDouble("SIGREQ")
            naxis1 = img.getWidth()
            naxis2 = img.getHeight()
            
            # create a background control object
            bctrl = afwMath.BackgroundControl(afwMath.Interpolate.AKIMA_SPLINE)
            bctrl.setNxSample(5)
            bctrl.setNySample(5)
            
            # run the background constructor and call the getPixel() and getImage() functions.
            backobj = afwMath.makeBackground(img, bctrl)

            pixPerSubimage = img.getWidth()*img.getHeight()/(bctrl.getNxSample()*bctrl.getNySample())
            stdevInterp = reqStdev/math.sqrt(pixPerSubimage)
            
            # test getPixel()
            testval = afwMath.cast_BackgroundMI(backobj).getPixel(naxis1/2, naxis2/2)
            self.assertAlmostEqual(testval/centerValue, 1, places=7)
            self.assertTrue( abs(testval - reqMean) < 2*stdevInterp )

            # test getImage() by checking the center pixel
            bimg = backobj.getImageD()
            testImgval = bimg.get(naxis1/2, naxis2/2)
            self.assertTrue( abs(testImgval - reqMean) < 2*stdevInterp )
            

    def testRamp(self):

        # make a ramping image (spline should be exact for linear increasing image
        nx = 512
        ny = 512
        rampimg = afwImage.ImageD(afwGeom.Extent2I(nx, ny))
        dzdx, dzdy, z0 = 0.1, 0.2, 10000.0

        for x in range(nx):
            for y in range(ny):
                rampimg.set(x, y, dzdx*x + dzdy*y + z0)
        
        # check corner, edge, and center pixels
        bctrl = afwMath.BackgroundControl(10, 10)
        bctrl.setInterpStyle(afwMath.Interpolate.CUBIC_SPLINE)
        bctrl.setNxSample(6)
        bctrl.setNySample(6)
        bctrl.getStatisticsControl().setNumSigmaClip(20.0)  # something large enough to avoid clipping entirely
        bctrl.getStatisticsControl().setNumIter(1)
        backobj = afwMath.makeBackground(rampimg, bctrl)

        xpixels = [0, nx/2, nx - 1]
        ypixels = [0, ny/2, ny - 1]
        for xpix in xpixels:
            for ypix in ypixels:
                testval = afwMath.cast_BackgroundMI(backobj).getPixel(xpix, ypix)
                self.assertAlmostEqual(testval/rampimg.get(xpix, ypix), 1, 6)

    def getParabolaImage(self, nx, ny):
        parabimg = afwImage.ImageD(afwGeom.Extent2I(nx, ny))
        d2zdx2, d2zdy2, dzdx, dzdy, z0 = -1.0e-4, -1.0e-4, 0.1, 0.2, 10000.0  # no cross-terms
        for x in range(nx):
            for y in range(ny):
                parabimg.set(x, y, d2zdx2*x*x + d2zdy2*y*y + dzdx*x + dzdy*y + z0)
        return parabimg

    def testTicket987(self):
        """This code used to abort; so the test is that it doesn't"""
        afwdataDir = eups.productDir("afwdata")
        if not afwdataDir:
            print >> sys.stderr, "Skipping testTicket987 as afwdata is not setup"
            return

        imagePath = os.path.join(afwdataDir, "DC3a-Sim", "sci", "v5-e0", "v5-e0-c011-a00.sci.fits")
        mimg      = afwImage.MaskedImageF(imagePath)
        binsize   = 512
        bctrl     = afwMath.BackgroundControl("NATURAL_SPLINE")

        ###  Adding this line solves the problem  ###
        # note: by default undersampleStyle is THROW_EXCEPTION 
        bctrl.setUndersampleStyle(afwMath.REDUCE_INTERP_ORDER)
        ################################################

        nx = int(mimg.getWidth()/binsize) + 1
        ny = int(mimg.getHeight()/binsize) + 1

        #print 'Binning', nx, ny
        bctrl.setNxSample(nx)
        bctrl.setNySample(ny)
        image   = mimg.getImage()
        backobj = afwMath.makeBackground(image, bctrl)
        image  -= backobj.getImageF()

    def testTicket1781(self):
        # make an unusual-sized image
        nx = 526
        ny = 154

        parabimg = self.getParabolaImage(nx, ny)

        bctrl = afwMath.BackgroundControl(afwMath.Interpolate.CUBIC_SPLINE)
        bctrl.setNxSample(16)
        bctrl.setNySample(4)
        bctrl.getStatisticsControl().setNumSigmaClip(10.0)  
        bctrl.getStatisticsControl().setNumIter(1)
        backobj = afwMath.makeBackground(parabimg, bctrl)

        #parabimg.writeFits('in.fits')
        #backobj.getImageF().writeFits('out.fits')


    def testParabola(self):

        # make an image which varies parabolicly (spline should be exact for 2rd order polynomial)
        nx = 512
        ny = 512

        parabimg = self.getParabolaImage(nx, ny)
        
        # check corner, edge, and center pixels
        bctrl = afwMath.BackgroundControl(afwMath.Interpolate.CUBIC_SPLINE)
        bctrl.setNxSample(24)
        bctrl.setNySample(24)
        bctrl.getStatisticsControl().setNumSigmaClip(10.0)  
        bctrl.getStatisticsControl().setNumIter(1)
        backobj = afwMath.makeBackground(parabimg, bctrl)

        # debug
        #bimg = backobj.getImageD()
        #ds9.mtv(parabimg)
        #ds9.mtv(bimg, frame=1)
        #parabimg.writeFits("a.fits")
        #bimg.writeFits("b.fits")

        segmentCenter = int(0.5*nx/bctrl.getNxSample())
        xpixels = [segmentCenter, nx/2, nx - segmentCenter]
        ypixels = [segmentCenter, ny/2, ny - segmentCenter]
        for xpix in xpixels:
            for ypix in ypixels:
                testval = afwMath.cast_BackgroundMI(backobj).getPixel(bctrl.getInterpStyle(), xpix, ypix)
                realval = parabimg.get(xpix, ypix)
                #print "Parab: ", xpix, ypix, realval, -(testval - realval)
                # quadratic terms skew the averages of the subimages and the clipped mean for
                # a subimage != value of center pixel.  1/20 counts on a 10000 count sky
                #  is a fair (if arbitrary) test.
                self.assertTrue( abs(testval - realval) < 0.5 )

    def testCFHT_oldAPI(self):
        """Test background subtraction on some real CFHT data"""

        afwdataDir = eups.productDir("afwdata")
        if not afwdataDir:
            print >> sys.stderr, "Skipping testCFHT as afwdata is not setup"
            return

        mi = afwImage.MaskedImageF(os.path.join(afwdataDir,
                                                "CFHT", "D4", "cal-53535-i-797722_1.fits"))
        mi = mi.Factory(mi, afwGeom.Box2I(afwGeom.Point2I(32, 2), afwGeom.Point2I(2079, 4609)), afwImage.LOCAL)

        bctrl = afwMath.BackgroundControl(afwMath.Interpolate.AKIMA_SPLINE)
        bctrl.setNxSample(16)
        bctrl.setNySample(16)
        bctrl.getStatisticsControl().setNumSigmaClip(3.0)  
        bctrl.getStatisticsControl().setNumIter(2)
        backobj = afwMath.makeBackground(mi.getImage(), bctrl)

        if display:
            ds9.mtv(mi, frame = 0)

        im = mi.getImage()
        im -= backobj.getImageF()

        if display:
            ds9.mtv(mi, frame = 1)

            
    def testCFHT(self):
        """Test background subtraction on some real CFHT data"""

        afwdataDir = eups.productDir("afwdata")
        if not afwdataDir:
            print >> sys.stderr, "Skipping testCFHT as afwdata is not setup"
            return

        mi = afwImage.MaskedImageF(os.path.join(afwdataDir,
                                                "CFHT", "D4", "cal-53535-i-797722_1.fits"))
        mi = mi.Factory(mi, afwGeom.Box2I(afwGeom.Point2I(32, 2), afwGeom.Point2I(2079, 4609)), afwImage.LOCAL)

        bctrl = afwMath.BackgroundControl(mi.getWidth()//128, mi.getHeight()//128)
        bctrl.getStatisticsControl().setNumSigmaClip(3.0)  
        bctrl.getStatisticsControl().setNumIter(2)
        backobj = afwMath.makeBackground(mi.getImage(), bctrl)

        if display:
            ds9.mtv(mi, frame = 0)

        im = mi.getImage()
        im -= backobj.getImageF("AKIMA_SPLINE")

        if display:
            ds9.mtv(mi, frame = 1)

        statsImage = afwMath.cast_BackgroundMI(backobj).getStatsImage()

        if display:
            ds9.mtv(backobj.getStatsImage(), frame=2)
            ds9.mtv(backobj.getStatsImage().getVariance(), frame=3)
            
    def testUndersample(self):
        """Test how the program handles nx,ny being too small for requested interp style."""

        # make an image
        nx = 64
        ny = 64
        img = afwImage.ImageD(afwGeom.Extent2I(nx, ny))
        
        # make a background control object
        bctrl = afwMath.BackgroundControl(10, 10)
        bctrl.setInterpStyle(afwMath.Interpolate.CUBIC_SPLINE)
        bctrl.setNxSample(3)
        bctrl.setNySample(3)

        if False:                       # INCREASE_NXNYSAMPLE is no longer supported post #2074
            bctrl.setNxSample(2)
            bctrl.setNySample(2)
            # see if it adjusts the nx,ny values up to 3x3
            bctrl.setUndersampleStyle(afwMath.INCREASE_NXNYSAMPLE)
            backobj = afwMath.makeBackground(img, bctrl)
            self.assertEqual(backobj.getBackgroundControl().getNxSample(), 3)
            self.assertEqual(backobj.getBackgroundControl().getNySample(), 3)
            
        # put nx,ny back to 2 and see if it adjusts the interp style down to linear
        bctrl.setNxSample(2)
        bctrl.setNySample(2)
        bctrl.setUndersampleStyle("REDUCE_INTERP_ORDER")
        backobj = afwMath.makeBackground(img, bctrl)
        backobj.getImageF()             # Need to interpolate background to discover what we actually needed
        self.assertEqual(backobj.getAsUsedInterpStyle(), afwMath.Interpolate.LINEAR)

        # put interp style back up to cspline and see if it throws an exception
        bctrl.setUndersampleStyle("THROW_EXCEPTION")
        def tst(img, bctrl):
            backobj = afwMath.makeBackground(img, bctrl)
            backobj.getImageF("CUBIC_SPLINE") # only now do we see that we have too few points
        utilsTests.assertRaisesLsstCpp(self, lsst.pex.exceptions.InvalidParameterException,
                                       tst, img, bctrl)

        
    def testOnlyOneGridCell(self):
        """Test how the program handles nxSample,nySample being 1x1."""
        
        # try a ramping image ... has an easy analytic solution
        nx = 64
        ny = 64
        img = afwImage.ImageD(afwGeom.Extent2I(nx, ny), 10)
        
        dzdx, dzdy, z0 = 0.1, 0.2, 10000.0
        mean = z0 + dzdx*(nx - 1)/2 + dzdy*(ny - 1)/2  # the analytic solution
        for x in range(nx):
            for y in range(ny):
                img.set(x, y, dzdx*x + dzdy*y + z0)
        
        # make a background control object
        bctrl = afwMath.BackgroundControl(10, 10)
        bctrl.setInterpStyle(afwMath.Interpolate.CONSTANT)
        bctrl.setNxSample(1)
        bctrl.setNySample(1)
        bctrl.setUndersampleStyle(afwMath.THROW_EXCEPTION)
        backobj = afwMath.makeBackground(img, bctrl)
        
        xpixels = [0, nx/2, nx - 1]
        ypixels = [0, ny/2, ny - 1]
        for xpix in xpixels:
            for ypix in ypixels:
                testval = afwMath.cast_BackgroundMI(backobj).getPixel(bctrl.getInterpStyle(), xpix, ypix)
                self.assertAlmostEqual(testval/mean, 1)
        
    def testTicket1681OffByOne(self):
        if False:                       # doesn't seem to actually test anything, and writes b?im.fits
            im = afwImage.ImageF(40, 40); im.set(5, 6, 100);
            nx, ny = im.getWidth()//2, im.getHeight()//2
            print nx, ny
            bctrl = afwMath.BackgroundControl("LINEAR", nx, ny)
            bctrl.setStatisticsProperty(afwMath.MEAN)
            bkd = afwMath.makeBackground(im, bctrl)
            bim = bkd.getImageF()
            im.writeFits("im.fits")
            bim.writeFits("bim.fits")

    def testAdjustLevel(self):
        """Test that we can adjust a background level"""
        sky = 100
        im = afwImage.ImageF(40, 40); im.set(sky);
        nx, ny = im.getWidth()//2, im.getHeight()//2
        bctrl = afwMath.BackgroundControl("LINEAR", nx, ny)
        bkd = afwMath.makeBackground(im, bctrl)
       
        self.assertEqual(afwMath.makeStatistics(bkd.getImageF(), afwMath.MEAN).getValue(), sky)
            
        delta = 123
        bkd += delta
        self.assertEqual(afwMath.makeStatistics(bkd.getImageF(), afwMath.MEAN).getValue(), sky + delta)
        bkd -= delta
        self.assertEqual(afwMath.makeStatistics(bkd.getImageF(), afwMath.MEAN).getValue(), sky)

    def testNaNFromMaskedImage(self):
        """Check that an extensively masked image doesn't lead to NaNs in the background estimation"""
        
        image = afwImage.MaskedImageF(800, 800)
        msk = image.getMask()
        bbox = afwGeom.BoxI(afwGeom.PointI(560, 0), afwGeom.PointI(799, 335))
        smsk = msk.Factory(msk, bbox)
        smsk.set(msk.getPlaneBitMask("DETECTED"))
        
        binSize = 256
        nx = image.getWidth()//binSize + 1
        ny = image.getHeight()//binSize + 1

        sctrl = afwMath.StatisticsControl()
        sctrl.setAndMask(reduce(lambda x, y: x | image.getMask().getPlaneBitMask(y),
                                ['EDGE', 'DETECTED', 'DETECTED_NEGATIVE'], 0x0))

        bctrl = afwMath.BackgroundControl(nx, ny, sctrl, "MEANCLIP")

        bkgd = afwMath.makeBackground(image, bctrl)
        bkgdImage = bkgd.getImageF("NATURAL_SPLINE", "THROW_EXCEPTION")
        if display:
            ds9.mtv(image)
            ds9.mtv(bkgdImage, frame=1)

        self.assertFalse(np.isnan(bkgdImage.get(0,0)))

        # Check that the non-string API works too
        bkgdImage = bkgd.getImageF(afwMath.Interpolate.NATURAL_SPLINE, afwMath.THROW_EXCEPTION)

    def testBadAreaFailsSpline(self):
        """Check that a NaN in the stats image doesn't cause spline interpolation to fail (#2734)"""
        
<<<<<<< HEAD
        image = afwImage.ImageF(15, 9)
        for y in range(image.getHeight()):
            for x in range(image.getWidth()):
                image.set(x, y, 1 + 2*y) # n.b. linear, which is what the interpolation will fall back to

        # Set the right corner to NaN.  This will mean that we have too few points for a spline interpolator
        binSize = 3
        image[-binSize:, -binSize:] = np.nan

        nx = image.getWidth()//binSize
        ny = image.getHeight()//binSize

        sctrl = afwMath.StatisticsControl()
        bctrl = afwMath.BackgroundControl(nx, ny, sctrl, afwMath.MEANCLIP)

        bkgd = afwMath.makeBackground(image, bctrl)
        if display:
            ds9.mtv(image)
            ds9.mtv(afwMath.cast_BackgroundMI(bkgd).getStatsImage(), frame=1)
        #
        # Should throw if we don't permit REDUCE_INTERP_ORDER
        #
        utilsTests.assertRaisesLsstCpp(self, lsst.pex.exceptions.OutOfRangeException,
                                       bkgd.getImageF, afwMath.Interpolate.NATURAL_SPLINE)
        #
        # The interpolation should fall back to linear for the right part of the image
        # where the NaNs don't permit spline interpolation (n.b. this happens to be exact)
        #
        bkgdImage = bkgd.getImageF(afwMath.Interpolate.NATURAL_SPLINE, afwMath.REDUCE_INTERP_ORDER)
            
        if display:
            ds9.mtv(bkgdImage, frame=2)

        image -= bkgdImage
        self.assertEqual(afwMath.makeStatistics(image, afwMath.MEAN).getValue(), 0.0)
=======
    def testBackgroundFromStatsImage(self):
        """Check that we can rebuild a Background from a BackgroundMI.getStatsImage()"""

        bgCtrl = afwMath.BackgroundControl(10, 10)
        bkgd = afwMath.cast_BackgroundMI(afwMath.makeBackground(self.image, bgCtrl))

        interpStyle = afwMath.Interpolate.AKIMA_SPLINE
        undersampleStyle = afwMath.REDUCE_INTERP_ORDER
        bkgdImage = bkgd.getImageF(interpStyle, undersampleStyle)
        self.assertEqual(np.mean(bkgdImage.getArray()), self.val)
        self.assertEqual(interpStyle, bkgd.getAsUsedInterpStyle())
        self.assertEqual(undersampleStyle, bkgd.getAsUsedUndersampleStyle())
        #
        # OK, we have our background.  Make a copy
        #
        bkgd2 = afwMath.BackgroundMI(self.image.getBBox(), bkgd.getStatsImage())
        del bkgd; bkgd = None           # we should be handling the memory correctly, but let's check
        bkgdImage2 = bkgd2.getImageF(interpStyle)

        self.assertEqual(np.mean(bkgdImage2.getArray()), self.val)
        
    def testBackgroundList(self):
        """Test that a BackgroundLists behaves like a list"""
        bgCtrl = afwMath.BackgroundControl(10, 10)
        interpStyle = afwMath.Interpolate.AKIMA_SPLINE
        undersampleStyle = afwMath.REDUCE_INTERP_ORDER

        backgroundList = afwMath.BackgroundList()
        backImage = afwImage.ImageF(self.image.getDimensions())
        for i in range(2):
            bkgd = afwMath.makeBackground(self.image, bgCtrl)
            if i == 0:
                backgroundList.append((bkgd, interpStyle, undersampleStyle,)) # no need to call getImage
            else:
                backgroundList.append(bkgd) # Relies on having called getImage; deprecated

        self.assertEqual(len(backgroundList), 2) # check that len() works
        for a in backgroundList:                 # check that we can iterate
            pass
        self.assertEqual(len(backgroundList[0]), 3) # check that we can index
        self.assertEqual(len(backgroundList[1]), 3) # check that we always have a tuple (bkgd, interp, under)


    def testBackgroundListIO(self):
        """Test I/O for BackgroundLists"""
        bgCtrl = afwMath.BackgroundControl(10, 10)
        interpStyle = afwMath.Interpolate.AKIMA_SPLINE
        undersampleStyle = afwMath.REDUCE_INTERP_ORDER

        backgroundList = afwMath.BackgroundList()
        backImage = afwImage.ImageF(self.image.getDimensions())
        for i in range(2):
            bkgd = afwMath.makeBackground(self.image, bgCtrl)
            if i == 0:
                backgroundList.append((bkgd, interpStyle, undersampleStyle,)) # no need to call getImage
            else:
                backgroundList.append(bkgd) # Relies on having called getImage; deprecated

            backImage += bkgd.getImageF(interpStyle, undersampleStyle)

        fileName = "backgroundList.fits"
        try:
            backgroundList.writeFits(fileName)

            backgrounds = afwMath.BackgroundList.readFits(fileName)
        finally:
            if os.path.exists(fileName):
                os.unlink(fileName)

        img = backgrounds.getImage()
        #
        # Check that the read-back image is identical to that generated from the backgroundList
        # round-tripped to disk
        #
        backImage -= img
        
        self.assertEqual(np.min(backImage.getArray()), 0.0)
        self.assertEqual(np.max(backImage.getArray()), 0.0)
>>>>>>> c16ef84d

def suite():
    """Returns a suite containing all the test cases in this module."""

    utilsTests.init()

    suites = []
    suites += unittest.makeSuite(BackgroundTestCase)
    suites += unittest.makeSuite(utilsTests.MemoryTestCase)
    return unittest.TestSuite(suites)

def run(shouldExit = False):
    """Run the tests"""
    utilsTests.run(suite(), shouldExit)

if __name__ == "__main__":
    run(True)<|MERGE_RESOLUTION|>--- conflicted
+++ resolved
@@ -508,7 +508,6 @@
     def testBadAreaFailsSpline(self):
         """Check that a NaN in the stats image doesn't cause spline interpolation to fail (#2734)"""
         
-<<<<<<< HEAD
         image = afwImage.ImageF(15, 9)
         for y in range(image.getHeight()):
             for x in range(image.getWidth()):
@@ -544,7 +543,7 @@
 
         image -= bkgdImage
         self.assertEqual(afwMath.makeStatistics(image, afwMath.MEAN).getValue(), 0.0)
-=======
+
     def testBackgroundFromStatsImage(self):
         """Check that we can rebuild a Background from a BackgroundMI.getStatsImage()"""
 
@@ -623,7 +622,6 @@
         
         self.assertEqual(np.min(backImage.getArray()), 0.0)
         self.assertEqual(np.max(backImage.getArray()), 0.0)
->>>>>>> c16ef84d
 
 def suite():
     """Returns a suite containing all the test cases in this module."""
