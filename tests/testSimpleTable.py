#!/usr/bin/env python

# 
# LSST Data Management System
# Copyright 2008, 2009, 2010 LSST Corporation.
# 
# This product includes software developed by the
# LSST Project (http://www.lsst.org/).
#
# This program is free software: you can redistribute it and/or modify
# it under the terms of the GNU General Public License as published by
# the Free Software Foundation, either version 3 of the License, or
# (at your option) any later version.
# 
# This program is distributed in the hope that it will be useful,
# but WITHOUT ANY WARRANTY; without even the implied warranty of
# MERCHANTABILITY or FITNESS FOR A PARTICULAR PURPOSE.  See the
# GNU General Public License for more details.
# 
# You should have received a copy of the LSST License Statement and 
# the GNU General Public License along with this program.  If not, 
# see <http://www.lsstcorp.org/LegalNotices/>.
#

"""
Tests for table.SimpleTable

Run with:
   ./testSimpleTable.py
or
   python
   >>> import testSimpleTable; testSimpleTable.run()
"""

import sys
import os
import unittest
import numpy

import lsst.utils.tests
import lsst.pex.exceptions
import lsst.afw.table
import lsst.afw.geom
import lsst.afw.coord

try:
    type(display)
except NameError:
    display = False

#-=-=-=-=-=-=-=-=-=-=-=-=-=-=-=-=-=-=-=-=-=-=-=-=-=-=-=-=-=-=-=-=-=-=-=-=-=-=-=-

def makeArray(size, dtype):
    return numpy.array(numpy.random.randn(size), dtype=dtype)

def makeCov(size, dtype):
    m = numpy.array(numpy.random.randn(size, size), dtype=dtype)
    r = numpy.dot(m, m.transpose())  # not quite symmetric for single-precision on some platforms
    for i in range(r.shape[0]):
        for j in range(i):
            r[i,j] = r[j,i]
    return r

class SimpleTableTestCase(unittest.TestCase):

    def checkScalarAccessors(self, record, key, name, value1, value2):
        fastSetter = getattr(record, "set" + key.getTypeString())
        fastGetter = getattr(record, "get" + key.getTypeString())
        record[key] = value1
        self.assertEqual(record[key], value1)
        self.assertEqual(record.get(key), value1)
        self.assertEqual(record[name], value1)
        self.assertEqual(record.get(name), value1)
        self.assertEqual(fastGetter(key), value1)
        record.set(key, value2)
        self.assertEqual(record[key], value2)
        self.assertEqual(record.get(key), value2)
        self.assertEqual(record[name], value2)
        self.assertEqual(record.get(name), value2)
        self.assertEqual(fastGetter(key), value2)
        record[name] = value1
        self.assertEqual(record[key], value1)
        self.assertEqual(record.get(key), value1)
        self.assertEqual(record[name], value1)
        self.assertEqual(record.get(name), value1)
        self.assertEqual(fastGetter(key), value1)
        record.set(name, value2)
        self.assertEqual(record[key], value2)
        self.assertEqual(record.get(key), value2)
        self.assertEqual(record[name], value2)
        self.assertEqual(record.get(name), value2)
        self.assertEqual(fastGetter(key), value2)
        fastSetter(key, value1)
        self.assertEqual(record[key], value1)
        self.assertEqual(record.get(key), value1)
        self.assertEqual(record[name], value1)
        self.assertEqual(record.get(name), value1)
        self.assertEqual(fastGetter(key), value1)
        self.assert_(key.subfields is None)

    def checkGeomAccessors(self, record, key, name, value):
        fastSetter = getattr(record, "set" + key.getTypeString())
        fastGetter = getattr(record, "get" + key.getTypeString())
        record.set(key, value)
        self.assertEqual(record.get(key), value)
        record.set(name, value)
        self.assertEqual(record.get(name), value)
        fastSetter(key, value)
        self.assertEqual(fastGetter(key), value)

    def checkArrayAccessors(self, record, key, name, value):
        fastSetter = getattr(record, "set" + key.getTypeString())
        fastGetter = getattr(record, "get" + key.getTypeString())
        record.set(key, value)
        self.assert_(numpy.all(record.get(key) == value))
        record.set(name, value)
        self.assert_(numpy.all(record.get(name) == value))
        fastSetter(key, value)
        self.assert_(numpy.all(fastGetter(key) == value))

    def testRecordAccess(self):
        schema = lsst.afw.table.Schema()
        k1 = schema.addField("f1", type="I")
        k2 = schema.addField("f2", type="L")
        k3 = schema.addField("f3", type="F")
        k4 = schema.addField("f4", type="D")
        k5 = schema.addField("f5", type="PointI")
        k6 = schema.addField("f6", type="PointF")
        k7 = schema.addField("f7", type="PointD")
        k8 = schema.addField("f8", type="MomentsF")
        k9 = schema.addField("f9", type="MomentsD")
        k10 = schema.addField("f10", type="ArrayF", size=4)
        k11 = schema.addField("f11", type="ArrayD", size=5)
        k12 = schema.addField("f12", type="CovF", size=3)
        k14 = schema.addField("f14", type="CovPointF")
        k16 = schema.addField("f16", type="CovMomentsF")
        k18 = schema.addField("f18", type="Angle")
        k19 = schema.addField("f19", type="Coord")
        k20 = schema.addField("f20", type="String", size=4)
        table = lsst.afw.table.BaseTable.make(schema)
        record = table.makeRecord()
        self.assertEqual(record[k1], 0)
        self.assertEqual(record[k2], 0)
        self.assert_(numpy.isnan(record[k3]))
        self.assert_(numpy.isnan(record[k4]))
        self.assertEqual(record.get(k5), lsst.afw.geom.Point2I())
        self.assert_(numpy.isnan(record[k6.getX()]))
        self.assert_(numpy.isnan(record[k6.getY()]))
        self.assert_(numpy.isnan(record[k7.getX()]))
        self.assert_(numpy.isnan(record[k7.getY()]))
        self.checkScalarAccessors(record, k1, "f1", 2, 3)
        self.checkScalarAccessors(record, k2, "f2", 2, 3)
        self.checkScalarAccessors(record, k3, "f3", 2.5, 3.5)
        self.checkScalarAccessors(record, k4, "f4", 2.5, 3.5)
        self.checkGeomAccessors(record, k5, "f5", lsst.afw.geom.Point2I(5, 3))
        self.checkGeomAccessors(record, k6, "f6", lsst.afw.geom.Point2D(5.5, 3.5))
        self.checkGeomAccessors(record, k7, "f7", lsst.afw.geom.Point2D(5.5, 3.5))
        for k in (k5, k6, k7): self.assertEqual(k.subfields, ("x", "y"))
        self.checkGeomAccessors(record, k8, "f8", lsst.afw.geom.ellipses.Quadrupole(5.5, 3.5, -1.0))
        self.checkGeomAccessors(record, k9, "f9", lsst.afw.geom.ellipses.Quadrupole(5.5, 3.5, -1.0))
        for k in (k8, k9): self.assertEqual(k.subfields, ("xx", "yy", "xy"))
        self.checkArrayAccessors(record, k10, "f10", makeArray(k10.getSize(), dtype=numpy.float32))
        self.checkArrayAccessors(record, k11, "f11", makeArray(k11.getSize(), dtype=numpy.float64))
        for k in (k10, k11): self.assertEqual(k.subfields, tuple(range(k.getSize())))
        self.checkArrayAccessors(record, k12, "f12", makeCov(k12.getSize(), dtype=numpy.float32))
        self.checkArrayAccessors(record, k14, "f14", makeCov(k14.getSize(), dtype=numpy.float32))
        self.checkArrayAccessors(record, k16, "f16", makeCov(k16.getSize(), dtype=numpy.float32))
        for k in (k12, k14, k16):
            n = 0
            for idx, subkey in zip(k.subfields, k.subkeys):
                self.assertEqual(k[idx], subkey)
                n += 1
            self.assertEqual(n, k.getElementCount())
        self.checkGeomAccessors(record, k18, "f18", lsst.afw.geom.Angle(1.2))
        self.assert_(k18.subfields is None)
        self.checkGeomAccessors(
            record, k19, "f19", 
            lsst.afw.coord.IcrsCoord(lsst.afw.geom.Angle(1.3), lsst.afw.geom.Angle(0.5))
            )
        self.assertEqual(k19.subfields, ("ra", "dec"))
        self.checkScalarAccessors(record, k20, "f20", "foo", "bar")
        k0a = lsst.afw.table.Key["D"]()
        k0b = lsst.afw.table.Key["Flag"]()
        lsst.utils.tests.assertRaisesLsstCpp(self, lsst.pex.exceptions.LogicErrorException, record.get, k0a)
        lsst.utils.tests.assertRaisesLsstCpp(self, lsst.pex.exceptions.LogicErrorException, record.get, k0b)

    def _testBaseFits(self, target):
        schema = lsst.afw.table.Schema()
        k = schema.addField("f", type="D")
        cat1 = lsst.afw.table.BaseCatalog(schema)
        for i in range(50):
            record = cat1.addNew()
            record.set(k, numpy.random.randn())
        cat1.writeFits(target)
        cat2 = lsst.afw.table.BaseCatalog.readFits(target)
        self.assertEqual(len(cat1), len(cat2))
        for r1, r2 in zip(cat1, cat2):
            self.assertEqual(r1.get(k), r2.get(k))

    def testBaseFits(self):
        self._testBaseFits("testBaseTable.fits")
        os.remove("testBaseTable.fits")
        self.assertRaises(Exception, lsst.afw.table.BaseCatalog.readFits, "nonexistentfile.fits")

    def testMemoryFits(self):
        mem = lsst.afw.table.MemFileManager()
        self._testBaseFits(mem)

    def testColumnView(self):
        schema = lsst.afw.table.Schema()
        k1 = schema.addField("f1", type="I")
        kb1 = schema.addField("fb1", type="Flag")
        k2 = schema.addField("f2", type="F")
        kb2 = schema.addField("fb2", type="Flag")
        k3 = schema.addField("f3", type="D")
        kb3 = schema.addField("fb3", type="Flag")
        k4 = schema.addField("f4", type="ArrayF", size=2)
        k5 = schema.addField("f5", type="ArrayD", size=3)
        k6 = schema.addField("f6", type="Angle")
        catalog = lsst.afw.table.BaseCatalog(schema)
        catalog.addNew()
        catalog.addNew()
        catalog[0].set(k1, 2)
        catalog[0].set(k2, 0.5)
        catalog[0].set(k3, 0.25)
        catalog[0].set(kb1, False)
        catalog[0].set(kb2, True)
        catalog[0].set(kb3, False)
        catalog[0].set(k4, numpy.array([-0.5, -0.25], dtype=numpy.float32))
        catalog[0].set(k5, numpy.array([-1.5, -1.25, 3.375], dtype=numpy.float64))
        catalog[0].set(k6, lsst.afw.geom.Angle(0.25))
        catalog[1].set(k1, 3)
        catalog[1].set(k2, 2.5)
        catalog[1].set(k3, 0.75)
        catalog[1].set(kb1, True)
        catalog[1].set(kb2, False)
        catalog[1].set(kb3, True)
        catalog[1].set(k4, numpy.array([-3.25, -0.75], dtype=numpy.float32))
        catalog[1].set(k5, numpy.array([-1.25, -2.75, 0.625], dtype=numpy.float64))
        catalog[1].set(k6, lsst.afw.geom.Angle(0.15))
        columns = catalog.getColumnView()
        for key in [k1, k2, k3, kb1, kb2, kb3]:
            array = columns[key]
            for i in [0, 1]:
                self.assertEqual(array[i], catalog[i].get(key))
        for key in [k4, k5]:
            array = columns[key]
            for i in [0, 1]:
                self.assert_(numpy.all(array[i] == catalog[i].get(key)))
        for key in [k6]:
            array = columns[key]
            for i in [0, 1]:
                self.assertEqual(lsst.afw.geom.Angle(array[i]), catalog[i].get(key))
        for key in [k1, k2, k3]:
            vals = columns[key].copy()
            vals *= 2
            array = columns[key]
            array *= 2
            for i in [0, 1]:
                self.assertEqual(catalog[i].get(key), vals[i])
                self.assertEqual(array[i], vals[i])

    def testIteration(self):
        schema = lsst.afw.table.Schema()
        k = schema.addField("a", type=int)
        catalog = lsst.afw.table.BaseCatalog(schema)
        for n in range(5):
            record = catalog.addNew()
            record[k] = n
        for n, r in enumerate(catalog):
            self.assertEqual(n, r[k])

    def testTicket2262(self):
        """Test that we can construct an array field in Python"""
        f1 = lsst.afw.table.Field["ArrayF"]("name", "doc", "units", 5)
        f2 = lsst.afw.table.Field["ArrayD"]("name", "doc", 5)
        self.assertEqual(f1.getSize(), 5)
        self.assertEqual(f2.getSize(), 5)
        
    def testExtract(self):
        schema = lsst.afw.table.Schema()
        schema.addField("a.b.c1", type=numpy.float64)
        schema.addField("a.b.c2", type="Flag")
        schema.addField("a.d1", type=numpy.int32)
        schema.addField("a.d2", type="ArrayF", size=2)
        schema.addField("q.e1", type="PointI")
        covKey = schema.addField("q.e2", type="CovF", size=3)
        self.assertEqual(schema.extract("a.b.*", ordered=True).keys(), ["a.b.c1", "a.b.c2"])
        self.assertEqual(schema.extract("*1", ordered=True).keys(), ["a.b.c1", "a.d1", "q.e1"])
        self.assertEqual(schema.extract("a.b.*", "*2", ordered=True).keys(),
                         ["a.b.c1", "a.b.c2", "a.d2", "q.e2"])
        self.assertEqual(schema.extract(regex=r"a\.(.+)1", sub=r"\1f", ordered=True).keys(), ["b.cf", "df"])
        catalog = lsst.afw.table.BaseCatalog(schema)
        for i in range(5):
            record = catalog.addNew()
            record.set("a.b.c1", numpy.random.randn())
            record.set("a.b.c2", True)
            record.set("a.d1", numpy.random.randint(100))
            record.set("a.d2", numpy.random.randn(2).astype(numpy.float32))
            record.set("q.e1", lsst.afw.geom.Point2I(numpy.random.randint(10), numpy.random.randint(10)))
            record.set("q.e2", numpy.random.randn(3,3).astype(numpy.float32))
        d = record.extract("*")
        self.assertEqual(set(d.keys()), set(schema.getNames()))
        self.assertEqual(d["a.b.c1"], record.get("a.b.c1"))
        self.assertEqual(d["a.b.c2"], record.get("a.b.c2"))
        self.assertEqual(d["a.d1"], record.get("a.d1"))
        self.assert_(numpy.all(d["a.d2"] == record.get("a.d2")))
        self.assertEqual(d["q.e1"], record.get("q.e1"))
        self.assert_(numpy.all(d["q.e2"] == record.get("q.e2")))
        d = record.extract("q.e1", split=True)
        self.assertEqual(d["q.e1.x"], record.get("q.e1.x"))
        self.assertEqual(d["q.e1.y"], record.get("q.e1.y"))
        self.assert_("q.e1" not in d)
        allIdx = slice(None)
        sliceIdx = slice(0, 4, 2)
        boolIdx = numpy.array([True, False, False, True, True])
        for kwds, idx in [
            ({}, allIdx),
            ({"copy": True}, allIdx),
            ({"where": boolIdx}, boolIdx),
            ({"where": sliceIdx}, sliceIdx),
            ({"where": boolIdx, "copy": True}, boolIdx),
            ({"where": sliceIdx, "copy": True}, sliceIdx),
            ]:
            
            d = catalog.extract("*", **kwds)
            self.assert_(numpy.all(d["a.b.c1"] == catalog.get("a.b.c1")[idx]))
            self.assert_(numpy.all(d["a.b.c2"] == catalog.get("a.b.c2")[idx]))
            self.assert_(numpy.all(d["a.d1"] == catalog.get("a.d1")[idx]))
            self.assert_(numpy.all(d["a.d2"] == catalog.get("a.d2")[idx]))
            self.assert_(numpy.all(d["q.e1.x"] == catalog.get("q.e1.x")[idx]))
            self.assert_(numpy.all(d["q.e1.y"] == catalog.get("q.e1.y")[idx]))
            cov = d["q.e2"]
            for i in range(covKey.getSize()):
                for j in range(covKey.getSize()):
                    self.assert_(numpy.all(cov[:,i,j] == catalog.get(covKey[i,j])[idx]))
            if "copy" in kwds or idx is boolIdx:
                for col in d.values():
                    self.assert_(col.flags.c_contiguous)

    def testExtend(self):
        schema1 = lsst.afw.table.SourceTable.makeMinimalSchema()
        k1 = schema1.addField("f1", type=int)
        k2 = schema1.addField("f2", type=float)
        cat1 = lsst.afw.table.BaseCatalog(schema1)
        for i in range(1000):
            record = cat1.addNew()
            record.setI(k1, i)
            record.setD(k2, numpy.random.randn())
        self.assertFalse(cat1.isContiguous())
        cat2 = lsst.afw.table.BaseCatalog(schema1)
        cat2.extend(cat1, deep=True)
        self.assertEqual(len(cat1), len(cat2))
        self.assert_(cat2.isContiguous())
        cat3 = lsst.afw.table.BaseCatalog(cat1.table)
        cat3.extend(cat1, deep=False)
        self.assertFalse(cat3.isContiguous())
        cat4 = lsst.afw.table.BaseCatalog(cat1.table)
        cat4.extend(list(cat1), deep=False)
        self.assertFalse(cat4.isContiguous())
        cat4 = lsst.afw.table.BaseCatalog(schema1)
        cat4.extend(list(cat1), deep=True)
        self.assertFalse(cat4.isContiguous())
        mapper = lsst.afw.table.SchemaMapper(schema1)
        mapper.addMinimalSchema(lsst.afw.table.SourceTable.makeMinimalSchema())
        k2a = mapper.addMapping(k2)
        schema2 = mapper.getOutputSchema()
        self.assert_(mapper.getOutputSchema().contains(lsst.afw.table.SourceTable.makeMinimalSchema()))
        cat5 = lsst.afw.table.BaseCatalog(schema2)
        cat5.extend(cat1, mapper=mapper)
        self.assert_(cat5.isContiguous())
        cat6 = lsst.afw.table.SourceCatalog(schema2)
        cat6.extend(list(cat1), mapper=mapper)
        self.assertFalse(cat6.isContiguous())
        cat7 = lsst.afw.table.SourceCatalog(schema2)
        cat7.reserve(len(cat1) * 2)
        cat7.extend(list(cat1), mapper=mapper)
        cat7.extend(cat1, mapper=mapper)
        self.assert_(cat7.isContiguous())

    def testTicket2308(self):
        inputSchema = lsst.afw.table.SourceTable.makeMinimalSchema()
        mapper1 = lsst.afw.table.SchemaMapper(inputSchema)
        mapper1.addMinimalSchema(lsst.afw.table.SourceTable.makeMinimalSchema(), True)
        mapper2 = lsst.afw.table.SchemaMapper(inputSchema)
        mapper2.addMinimalSchema(lsst.afw.table.SourceTable.makeMinimalSchema(), False)
        inputTable = lsst.afw.table.SourceTable.make(inputSchema)
        inputRecord = inputTable.makeRecord()
        inputRecord.set("id", 42)
        outputTable1 = lsst.afw.table.SourceTable.make(mapper1.getOutputSchema())
        outputTable2 = lsst.afw.table.SourceTable.make(mapper2.getOutputSchema())
        outputRecord1 = outputTable1.makeRecord()
        outputRecord2 = outputTable2.makeRecord()
        self.assertEqual(outputRecord1.getId(), outputRecord2.getId())
        self.assertNotEqual(outputRecord1.getId(), inputRecord.getId())
        outputRecord1.assign(inputRecord, mapper1)
        self.assertEqual(outputRecord1.getId(), inputRecord.getId())
        outputRecord2.assign(inputRecord, mapper2)
        self.assertNotEqual(outputRecord2.getId(), inputRecord.getId())

    def testTicket2393(self):
        schema = lsst.afw.table.Schema()
        k = schema.addField(lsst.afw.table.Field[int]("i", "doc for i"))
        item = schema.find("i")
        self.assertEqual(k, item.key)

<<<<<<< HEAD
    def testSchemaMapperRename(self):
        schema = lsst.afw.table.Schema()
        ka = schema.addField("a", type=numpy.int32, doc="doc for a", units="unita")
        kb = schema.addField("b", type="ArrayF", doc="doc for b", units="unitb", size=4)
        mapper1 = lsst.afw.table.SchemaMapper(schema)
        ka1 = mapper1.addMapping(ka, "a1")
        kb1 = mapper1.addMapping(kb, "b1")
        schema1 = mapper1.getOutputSchema()
        self.assertEqual(schema1.find(ka1).field.getName(), "a1")
        self.assertEqual(schema1.find(ka1).field.getDoc(), schema.find(ka).field.getDoc())
        self.assertEqual(schema1.find(ka1).field.getUnits(), schema.find(ka).field.getUnits())
        self.assertEqual(schema1.find(kb1).field.getName(), "b1")
        self.assertEqual(schema1.find(kb1).field.getDoc(), schema.find(kb).field.getDoc())
        self.assertEqual(schema1.find(kb1).field.getUnits(), schema.find(kb).field.getUnits())
        self.assertEqual(schema1.find(kb1).field.getSize(), schema.find(kb).field.getSize())
        mapper2 = lsst.afw.table.SchemaMapper(schema)
        fa2 = lsst.afw.table.Field[numpy.int32]("a2", "doc for a2", "unitsa2")
        fb2 = lsst.afw.table.Field["ArrayF"]("b2", "doc for b2", "unitsb2", 4)
        ka2 = mapper2.addMapping(ka, fa2)
        kb2 = mapper2.addMapping(kb, fb2)
        schema2 = mapper2.getOutputSchema()
        self.assertEqual(schema2.find(ka2).field.getName(), "a2")
        self.assertEqual(schema2.find(ka2).field.getDoc(), fa2.getDoc())
        self.assertEqual(schema2.find(ka2).field.getUnits(), fa2.getUnits())
        self.assertEqual(schema2.find(kb2).field.getName(), "b2")
        self.assertEqual(schema2.find(kb2).field.getDoc(), fb2.getDoc())
        self.assertEqual(schema2.find(kb2).field.getUnits(), fb2.getUnits())
        self.assertEqual(schema2.find(kb2).field.getSize(), fb2.getSize())
        ka3 = mapper2.addMapping(ka, "a3")
        kb3 = mapper2.addMapping(kb, "b3")
        self.assertEqual(ka2, ka3)
        self.assertEqual(kb2, kb3)
        schema2 = mapper2.getOutputSchema()
        self.assertEqual(schema2.find(ka2).field.getName(), "a3")
        self.assertEqual(schema2.find(ka2).field.getDoc(), fa2.getDoc())
        self.assertEqual(schema2.find(ka2).field.getUnits(), fa2.getUnits())
        self.assertEqual(schema2.find(kb2).field.getName(), "b3")
        self.assertEqual(schema2.find(kb2).field.getDoc(), fb2.getDoc())
        self.assertEqual(schema2.find(kb2).field.getUnits(), fb2.getUnits())
        self.assertEqual(schema2.find(kb2).field.getSize(), fb2.getSize())

        
=======
    def testTicket2850(self):
        schema = lsst.afw.table.Schema()
        table = lsst.afw.table.BaseTable.make(schema)
        self.assertEqual(table.getBufferSize(), 0)
>>>>>>> 8387a368

#-=-=-=-=-=-=-=-=-=-=-=-=-=-=-=-=-=-=-=-=-=-=-=-=-=-=-=-=-=-=-=-=-=-=-=-=-=-=-=-

def suite():
    """Returns a suite containing all the test cases in this module."""

    lsst.utils.tests.init()

    suites = []
    suites += unittest.makeSuite(SimpleTableTestCase)
    suites += unittest.makeSuite(lsst.utils.tests.MemoryTestCase)
    return unittest.TestSuite(suites)

def run(shouldExit = False):
    """Run the tests"""
    lsst.utils.tests.run(suite(), shouldExit)

if __name__ == "__main__":
    run(True)<|MERGE_RESOLUTION|>--- conflicted
+++ resolved
@@ -404,7 +404,6 @@
         item = schema.find("i")
         self.assertEqual(k, item.key)
 
-<<<<<<< HEAD
     def testSchemaMapperRename(self):
         schema = lsst.afw.table.Schema()
         ka = schema.addField("a", type=numpy.int32, doc="doc for a", units="unita")
@@ -446,13 +445,10 @@
         self.assertEqual(schema2.find(kb2).field.getUnits(), fb2.getUnits())
         self.assertEqual(schema2.find(kb2).field.getSize(), fb2.getSize())
 
-        
-=======
     def testTicket2850(self):
         schema = lsst.afw.table.Schema()
         table = lsst.afw.table.BaseTable.make(schema)
         self.assertEqual(table.getBufferSize(), 0)
->>>>>>> 8387a368
 
 #-=-=-=-=-=-=-=-=-=-=-=-=-=-=-=-=-=-=-=-=-=-=-=-=-=-=-=-=-=-=-=-=-=-=-=-=-=-=-=-
 
