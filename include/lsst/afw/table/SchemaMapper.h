--- conflicted
+++ resolved
@@ -63,13 +63,6 @@
      *  @brief Add the given minimal schema to the output schema.
      *
      *  This is intended to be used to ensure the output schema starts with some minimal schema.
-<<<<<<< HEAD
-     *  It must be called before any other fields are added to the output schema.  Any fields
-     *  from the minimal schema that also appear in the input schema will be mapped, while
-     *  those that do not will be added to the output schema with no mapping.
-     */
-    void addMinimalSchema(Schema const & minimal);
-=======
      *  It must be called before any other fields are added to the output schema.
      *
      *  @param[in] minimal     Minimal schema to be added to the beginning of the output schema.
@@ -77,7 +70,6 @@
      *                         in the input schema.
      */
     void addMinimalSchema(Schema const & minimal, bool doMap=true);
->>>>>>> 39c4ddef
 
     /// @brief Swap the input and output schemas in-place.
     void invert();
