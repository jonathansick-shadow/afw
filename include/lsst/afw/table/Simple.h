--- conflicted
+++ resolved
@@ -282,12 +282,8 @@
     static SimpleCatalogT readFits(std::string const & filename, int hdu=0) {
         return io::FitsReader::apply<SimpleCatalogT>(filename, hdu);
     }
-<<<<<<< HEAD
-    static SimpleCatalogT readFits(fits::MemFileManager & manager, int hdu=2) {
-=======
     /// @brief Read a FITS binary table.
     static SimpleCatalogT readFits(fits::MemFileManager & manager, int hdu=0) {
->>>>>>> 39c4ddef
         return io::FitsReader::apply<SimpleCatalogT>(manager, hdu);
     }
 
